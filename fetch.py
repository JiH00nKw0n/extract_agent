--- conflicted
+++ resolved
@@ -225,8 +225,6 @@
         print(f"An Error occurred while processing quote relevance: {e}")
         traceback.print_exc()
         return [], []
-
-<<<<<<< HEAD
 
 async def _fetch_table_data_rowwise(
     table_data: Dict,
@@ -326,7 +324,7 @@
         print(f"An Error occurred while processing table data cellwise for metric '{metric_data.get('title', '')}': {e}")
         traceback.print_exc()
         return []
-=======
+
 async def _fetch_chunk_relevance_output(
         question: str,
         chunk: str,
@@ -344,4 +342,3 @@
         print(f"An Error occurred while processing chunk relevance: {e}")
         traceback.print_exc()
         return True
->>>>>>> 3a17c3e0
